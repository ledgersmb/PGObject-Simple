--- conflicted
+++ resolved
@@ -12,11 +12,11 @@
 
 =head1 VERSION
 
-Version 1.8
-
-=cut
-
-our $VERSION = '1.8';
+Version 1.9
+
+=cut
+
+our $VERSION = '1.9';
 
 
 =head1 SYNOPSIS
@@ -189,18 +189,6 @@
     $args{funcprefix} ||= '';
     my $info = PGObject->function_info(%args);
 
-<<<<<<< HEAD
-    my $dbargs = [];
-    for my $arg (@{$info->{args}}){
-        $arg->{name} =~ s/^in_//;
-        my $db_arg = $self->{$arg->{name}} if ref $self;
-        if ($args{args}->{$arg->{name}}){
-            $db_arg = $args{args}->{$arg->{name}};
-        }
-        push @$dbargs, $db_arg;
-    }
-    $args{args} = $dbargs;
-=======
     my $arglist = [];
     @{$arglist} = map {
         my $argname = $_->{name};
@@ -208,13 +196,10 @@
         $argname =~ s/^in_//;
         $db_arg = $self->{$argname} if ref $self;
         $db_arg = $args{args}->{$argname} if exists $args{args}->{$argname};
-        $db_arg = $db_arg->to_db if eval {$db_arg->can('to_db')};
-        $db_arg = { type => 'bytea', value => $db_arg} if $_->{type} eq 'bytea';
         $db_arg;
     } @{$info->{args}};
     $args{args} = $arglist;
 
->>>>>>> dff9a9af
     # The conditional return is necessary since the object may carry a registry
     # --CT
     return $self->call_procedure(%args) if ref $self;
