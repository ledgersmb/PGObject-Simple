--- conflicted
+++ resolved
@@ -1,14 +1,12 @@
 Revision history for PGObject-Simple
 
-<<<<<<< HEAD
-2.0	2017-05-19
+2.001	2017-05-19
 	Removed support for Perl 5.6 and 5.8
 	Code cleanup
 	Now provide exports for code re-use in rolls and adaptors
 	Give precedence to functions over hash elements in object mappings.
 	Added getters and setters for dbh
 	Added association interface
-=======
 
 2.0.0   2016-11-21
         Release version 2.0.0 in order to get out of the 1.9 vs 1.10 mess
@@ -18,7 +16,6 @@
 
 1.10.1  2016-11-21
         Fix minimum dependency on PGObject
->>>>>>> 3e541e2a
 
 1.9     2016-11-20
         Fix issue #5: Don't call $value->to_db() [PGObject already does]
